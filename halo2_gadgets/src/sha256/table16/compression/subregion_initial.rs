use super::super::{RoundWord, StateWord, STATE};
use super::{compression_util::*, CompressionConfig, State};
<<<<<<< HEAD
use halo2_proofs::{circuit::Region, pairing::bn256::Fr, plonk::Error};
=======
use halo2_proofs::{
    circuit::{Region, Value},
    pasta::pallas,
    plonk::Error,
};
>>>>>>> 8ff5b1e3

impl CompressionConfig {
    #[allow(clippy::many_single_char_names)]
    pub fn initialize_iv(
        &self,
        region: &mut Region<'_, Fr>,
        iv: [u32; STATE],
    ) -> Result<State, Error> {
        let a_7 = self.extras[3];

        // Decompose E into (6, 5, 14, 7)-bit chunks
        let e = self.decompose_e(region, RoundIdx::Init, Value::known(iv[4]))?;

        // Decompose F, G
        let f = self.decompose_f(region, InitialRound, Value::known(iv[5]))?;
        let g = self.decompose_g(region, InitialRound, Value::known(iv[6]))?;

        // Assign H
        let h_row = get_h_row(RoundIdx::Init);
        let h =
            self.assign_word_halves_dense(region, h_row, a_7, h_row + 1, a_7, Value::known(iv[7]))?;

        // Decompose A into (2, 11, 9, 10)-bit chunks
        let a = self.decompose_a(region, RoundIdx::Init, Value::known(iv[0]))?;

        // Decompose B, C
        let b = self.decompose_b(region, InitialRound, Value::known(iv[1]))?;
        let c = self.decompose_c(region, InitialRound, Value::known(iv[2]))?;

        // Assign D
        let d_row = get_d_row(RoundIdx::Init);
        let d =
            self.assign_word_halves_dense(region, d_row, a_7, d_row + 1, a_7, Value::known(iv[3]))?;

        Ok(State::new(
            StateWord::A(a),
            StateWord::B(b),
            StateWord::C(c),
            StateWord::D(d),
            StateWord::E(e),
            StateWord::F(f),
            StateWord::G(g),
            StateWord::H(h),
        ))
    }

    #[allow(clippy::many_single_char_names)]
    pub fn initialize_state(
        &self,
        region: &mut Region<'_, Fr>,
        state: State,
    ) -> Result<State, Error> {
        let a_7 = self.extras[3];
        let (a, b, c, d, e, f, g, h) = match_state(state);

        // Decompose E into (6, 5, 14, 7)-bit chunks
        let e = e.dense_halves.value();
        let e = self.decompose_e(region, RoundIdx::Init, e)?;

        // Decompose F, G
        let f = f.dense_halves.value();
        let f = self.decompose_f(region, InitialRound, f)?;
        let g = g.dense_halves.value();
        let g = self.decompose_g(region, InitialRound, g)?;

        // Assign H
        let h = h.value();
        let h_row = get_h_row(RoundIdx::Init);
        let h = self.assign_word_halves_dense(region, h_row, a_7, h_row + 1, a_7, h)?;

        // Decompose A into (2, 11, 9, 10)-bit chunks
        let a = a.dense_halves.value();
        let a = self.decompose_a(region, RoundIdx::Init, a)?;

        // Decompose B, C
        let b = b.dense_halves.value();
        let b = self.decompose_b(region, InitialRound, b)?;
        let c = c.dense_halves.value();
        let c = self.decompose_c(region, InitialRound, c)?;

        // Assign D
        let d = d.value();
        let d_row = get_d_row(RoundIdx::Init);
        let d = self.assign_word_halves_dense(region, d_row, a_7, d_row + 1, a_7, d)?;

        Ok(State::new(
            StateWord::A(a),
            StateWord::B(b),
            StateWord::C(c),
            StateWord::D(d),
            StateWord::E(e),
            StateWord::F(f),
            StateWord::G(g),
            StateWord::H(h),
        ))
    }

    fn decompose_b(
        &self,
<<<<<<< HEAD
        region: &mut Region<'_, Fr>,
        round_idx: RoundIdx,
        b_val: Option<u32>,
=======
        region: &mut Region<'_, pallas::Base>,
        round_idx: InitialRound,
        b_val: Value<u32>,
>>>>>>> 8ff5b1e3
    ) -> Result<RoundWord, Error> {
        let row = get_decompose_b_row(round_idx);

        let (dense_halves, spread_halves) = self.assign_word_halves(region, row, b_val)?;
        self.decompose_abcd(region, row, b_val)?;
        Ok(RoundWord::new(dense_halves, spread_halves))
    }

    fn decompose_c(
        &self,
<<<<<<< HEAD
        region: &mut Region<'_, Fr>,
        round_idx: RoundIdx,
        c_val: Option<u32>,
=======
        region: &mut Region<'_, pallas::Base>,
        round_idx: InitialRound,
        c_val: Value<u32>,
>>>>>>> 8ff5b1e3
    ) -> Result<RoundWord, Error> {
        let row = get_decompose_c_row(round_idx);

        let (dense_halves, spread_halves) = self.assign_word_halves(region, row, c_val)?;
        self.decompose_abcd(region, row, c_val)?;
        Ok(RoundWord::new(dense_halves, spread_halves))
    }

    fn decompose_f(
        &self,
<<<<<<< HEAD
        region: &mut Region<'_, Fr>,
        round_idx: RoundIdx,
        f_val: Option<u32>,
=======
        region: &mut Region<'_, pallas::Base>,
        round_idx: InitialRound,
        f_val: Value<u32>,
>>>>>>> 8ff5b1e3
    ) -> Result<RoundWord, Error> {
        let row = get_decompose_f_row(round_idx);

        let (dense_halves, spread_halves) = self.assign_word_halves(region, row, f_val)?;
        self.decompose_efgh(region, row, f_val)?;
        Ok(RoundWord::new(dense_halves, spread_halves))
    }

    fn decompose_g(
        &self,
<<<<<<< HEAD
        region: &mut Region<'_, Fr>,
        round_idx: RoundIdx,
        g_val: Option<u32>,
=======
        region: &mut Region<'_, pallas::Base>,
        round_idx: InitialRound,
        g_val: Value<u32>,
>>>>>>> 8ff5b1e3
    ) -> Result<RoundWord, Error> {
        let row = get_decompose_g_row(round_idx);

        let (dense_halves, spread_halves) = self.assign_word_halves(region, row, g_val)?;
        self.decompose_efgh(region, row, g_val)?;
        Ok(RoundWord::new(dense_halves, spread_halves))
    }
}<|MERGE_RESOLUTION|>--- conflicted
+++ resolved
@@ -1,20 +1,16 @@
 use super::super::{RoundWord, StateWord, STATE};
 use super::{compression_util::*, CompressionConfig, State};
-<<<<<<< HEAD
-use halo2_proofs::{circuit::Region, pairing::bn256::Fr, plonk::Error};
-=======
 use halo2_proofs::{
     circuit::{Region, Value},
     pasta::pallas,
     plonk::Error,
 };
->>>>>>> 8ff5b1e3
 
 impl CompressionConfig {
     #[allow(clippy::many_single_char_names)]
     pub fn initialize_iv(
         &self,
-        region: &mut Region<'_, Fr>,
+        region: &mut Region<'_, pallas::Base>,
         iv: [u32; STATE],
     ) -> Result<State, Error> {
         let a_7 = self.extras[3];
@@ -58,7 +54,7 @@
     #[allow(clippy::many_single_char_names)]
     pub fn initialize_state(
         &self,
-        region: &mut Region<'_, Fr>,
+        region: &mut Region<'_, pallas::Base>,
         state: State,
     ) -> Result<State, Error> {
         let a_7 = self.extras[3];
@@ -108,15 +104,9 @@
 
     fn decompose_b(
         &self,
-<<<<<<< HEAD
-        region: &mut Region<'_, Fr>,
-        round_idx: RoundIdx,
-        b_val: Option<u32>,
-=======
         region: &mut Region<'_, pallas::Base>,
         round_idx: InitialRound,
         b_val: Value<u32>,
->>>>>>> 8ff5b1e3
     ) -> Result<RoundWord, Error> {
         let row = get_decompose_b_row(round_idx);
 
@@ -127,15 +117,9 @@
 
     fn decompose_c(
         &self,
-<<<<<<< HEAD
-        region: &mut Region<'_, Fr>,
-        round_idx: RoundIdx,
-        c_val: Option<u32>,
-=======
         region: &mut Region<'_, pallas::Base>,
         round_idx: InitialRound,
         c_val: Value<u32>,
->>>>>>> 8ff5b1e3
     ) -> Result<RoundWord, Error> {
         let row = get_decompose_c_row(round_idx);
 
@@ -146,15 +130,9 @@
 
     fn decompose_f(
         &self,
-<<<<<<< HEAD
-        region: &mut Region<'_, Fr>,
-        round_idx: RoundIdx,
-        f_val: Option<u32>,
-=======
         region: &mut Region<'_, pallas::Base>,
         round_idx: InitialRound,
         f_val: Value<u32>,
->>>>>>> 8ff5b1e3
     ) -> Result<RoundWord, Error> {
         let row = get_decompose_f_row(round_idx);
 
@@ -165,15 +143,9 @@
 
     fn decompose_g(
         &self,
-<<<<<<< HEAD
-        region: &mut Region<'_, Fr>,
-        round_idx: RoundIdx,
-        g_val: Option<u32>,
-=======
         region: &mut Region<'_, pallas::Base>,
         round_idx: InitialRound,
         g_val: Value<u32>,
->>>>>>> 8ff5b1e3
     ) -> Result<RoundWord, Error> {
         let row = get_decompose_g_row(round_idx);
 
