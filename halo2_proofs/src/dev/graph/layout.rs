--- conflicted
+++ resolved
@@ -216,25 +216,6 @@
         Ok(())
     }
 
-<<<<<<< HEAD
-        let n = 1 << k;
-        // Collect the layout details.
-        let mut cs = ConstraintSystem::default();
-        #[cfg(feature = "circuit-params")]
-        let config = ConcreteCircuit::configure_with_params(&mut cs, circuit.params());
-        #[cfg(not(feature = "circuit-params"))]
-        let config = ConcreteCircuit::configure(&mut cs);
-        let mut layout = Layout::new(k, n, cs.num_selectors);
-        ConcreteCircuit::FloorPlanner::synthesize(
-            &mut layout,
-            circuit,
-            config,
-            cs.constants.clone(),
-        )
-        .unwrap();
-        let (cs, selector_polys) = cs.compress_selectors(layout.selectors);
-        let non_selector_fixed_columns = cs.num_fixed_columns - selector_polys.len();
-=======
     fn draw_mesh(&self) -> Result<(), DrawingAreaErrorKind<DB::ErrorType>>{
         // Draw mesh grid for all rows and columns
         self.root.as_ref()
@@ -248,7 +229,6 @@
             )?;
         Ok(())
     }
->>>>>>> 805c6abc
 
     fn column_index(&self, column: &RegionColumn) -> usize {
         if let Some(cs) = &self.cs {
@@ -545,6 +525,9 @@
         let n = 1 << k;
         // Collect the layout details.
         let mut cs = ConstraintSystem::default();
+        #[cfg(feature = "circuit-params")]
+        let config = ConcreteCircuit::configure_with_params(&mut cs, circuit.params());
+        #[cfg(not(feature = "circuit-params"))]
         let config = ConcreteCircuit::configure(&mut cs);
         let mut layout = Layout::new(k, n, cs.num_selectors);
         ConcreteCircuit::FloorPlanner::synthesize(
