--- conflicted
+++ resolved
@@ -2033,15 +2033,9 @@
 
     /// Annotate a Lookup column.
     pub fn annotate_lookup_column<A, AR>(&mut self, column: TableColumn, annotation: A)
-<<<<<<< HEAD
         where
             A: Fn() -> AR,
             AR: Into<String>,
-=======
-    where
-        A: Fn() -> AR,
-        AR: Into<String>,
->>>>>>> c85ab013
     {
         // We don't care if the table has already an annotation. If it's the case we keep the new one.
         self.general_column_annotations.insert(
@@ -2052,17 +2046,10 @@
 
     /// Annotate an Instance column.
     pub fn annotate_lookup_any_column<A, AR, T>(&mut self, column: T, annotation: A)
-<<<<<<< HEAD
         where
             A: Fn() -> AR,
             AR: Into<String>,
             T: Into<Column<Any>>,
-=======
-    where
-        A: Fn() -> AR,
-        AR: Into<String>,
-        T: Into<Column<Any>>,
->>>>>>> c85ab013
     {
         let col_any = column.into();
         // We don't care if the table has already an annotation. If it's the case we keep the new one.
