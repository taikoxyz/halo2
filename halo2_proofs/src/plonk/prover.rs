--- conflicted
+++ resolved
@@ -1,8 +1,4 @@
-<<<<<<< HEAD
-use ff::{Field, PrimeField};
-=======
 use ff::{Field, FromUniformBytes, PrimeField, WithSmallOrderMulGroup};
->>>>>>> 8deec992
 use group::Curve;
 use halo2curves::CurveExt;
 use rand_core::RngCore;
@@ -62,23 +58,8 @@
     transcript: &mut T,
 ) -> Result<(), Error>
 where
-<<<<<<< HEAD
-    Scheme::Scalar: PrimeField,
+    Scheme::Scalar: WithSmallOrderMulGroup<3> + FromUniformBytes<64> + Ord,
 {
-    #[cfg(feature = "counter")]
-    {
-        use crate::{FFT_COUNTER, MSM_COUNTER};
-        use std::collections::BTreeMap;
-
-        // reset counters at the beginning of the prove
-        *MSM_COUNTER.lock().unwrap() = BTreeMap::new();
-        *FFT_COUNTER.lock().unwrap() = BTreeMap::new();
-    }
-
-=======
-    Scheme::Scalar: WithSmallOrderMulGroup<3> + FromUniformBytes<64>,
-{
->>>>>>> 8deec992
     for instance in instances.iter() {
         if instance.len() != pk.vk.cs.num_instance_columns {
             return Err(Error::InvalidInstances);
@@ -814,18 +795,6 @@
         // We query the h(X) polynomial at x
         .chain(vanishing.open(x));
 
-    #[cfg(feature = "counter")]
-    {
-        use crate::{FFT_COUNTER, MSM_COUNTER};
-        use std::collections::BTreeMap;
-        println!("MSM_COUNTER: {:?}", MSM_COUNTER.lock().unwrap());
-        println!("FFT_COUNTER: {:?}", *FFT_COUNTER.lock().unwrap());
-
-        // reset counters at the end of the proving
-        *MSM_COUNTER.lock().unwrap() = BTreeMap::new();
-        *FFT_COUNTER.lock().unwrap() = BTreeMap::new();
-    }
-
     let prover = P::new(params);
     prover
         .create_proof(rng, transcript, instances)
